{
<<<<<<< HEAD
    "id": "prusa3d",
    "name": "Prusa3D Store",
    "storefront_url": "https://www.prusa3d.com/",
    "storefront_affiliate_link": "https://www.prusa3d.com/#a_aid=SimplyPrint",
    "logo": "logo.png",
    "ships_from": [
        "EU"
    ],
    "ships_to": [
        "EU",
        "US",
        "UK"
    ]
=======
  "id": "prusa3d",
  "name": "Prusa3D Store",
  "storefront_url": "https://www.prusa3d.com/",
  "logo": "prusa.png",
  "ships_from": [
    "EU"
  ],
  "ships_to": [
    "EU",
    "US",
    "UK"
  ]
>>>>>>> 9efd8330
}<|MERGE_RESOLUTION|>--- conflicted
+++ resolved
@@ -1,19 +1,4 @@
 {
-<<<<<<< HEAD
-    "id": "prusa3d",
-    "name": "Prusa3D Store",
-    "storefront_url": "https://www.prusa3d.com/",
-    "storefront_affiliate_link": "https://www.prusa3d.com/#a_aid=SimplyPrint",
-    "logo": "logo.png",
-    "ships_from": [
-        "EU"
-    ],
-    "ships_to": [
-        "EU",
-        "US",
-        "UK"
-    ]
-=======
   "id": "prusa3d",
   "name": "Prusa3D Store",
   "storefront_url": "https://www.prusa3d.com/",
@@ -26,5 +11,4 @@
     "US",
     "UK"
   ]
->>>>>>> 9efd8330
 }