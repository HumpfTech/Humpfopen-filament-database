{
<<<<<<< HEAD
    "id": "sunlu",
    "name": "SUNLU",
    "storefront_url": "https://sunlu.com/",
    "storefront_affiliate_link": "https://www.sunlu.com?sca_ref=9781188.Ca9wv9CZ1J",
    "logo": "logo.png",
    "ships_from": [
        "US"
    ],
    "ships_to": [
        "US",
        "CA",
        "AU",
        "EU"
    ]
=======
  "id": "sunlu",
  "name": "SUNLU",
  "storefront_url": "https://sunlu.com/",
  "logo": "sunlu.png",
  "ships_from": [
    "US"
  ],
  "ships_to": [
    "US",
    "CA",
    "AU",
    "EU"
  ]
>>>>>>> 9efd8330
}<|MERGE_RESOLUTION|>--- conflicted
+++ resolved
@@ -1,20 +1,4 @@
 {
-<<<<<<< HEAD
-    "id": "sunlu",
-    "name": "SUNLU",
-    "storefront_url": "https://sunlu.com/",
-    "storefront_affiliate_link": "https://www.sunlu.com?sca_ref=9781188.Ca9wv9CZ1J",
-    "logo": "logo.png",
-    "ships_from": [
-        "US"
-    ],
-    "ships_to": [
-        "US",
-        "CA",
-        "AU",
-        "EU"
-    ]
-=======
   "id": "sunlu",
   "name": "SUNLU",
   "storefront_url": "https://sunlu.com/",
@@ -28,5 +12,4 @@
     "AU",
     "EU"
   ]
->>>>>>> 9efd8330
 }