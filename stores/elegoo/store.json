--- conflicted
+++ resolved
@@ -1,21 +1,4 @@
 {
-<<<<<<< HEAD
-    "id": "elegoo",
-    "name": "ELEGOO",
-    "storefront_url": "https://elegoo.com/",
-    "storefront_affiliate_link": "https://www.awin1.com/cread.php?awinmid=61127&awinaffid=2609884",
-    "logo": "logo.png",
-    "ships_from": [
-        "EU",
-        "US",
-        "CN"
-    ],
-    "ships_to": [
-        "EU",
-        "US",
-        "CN"
-    ]
-=======
   "id": "elegoo",
   "name": "ELEGOO",
   "storefront_url": "https://elegoo.com/",
@@ -30,5 +13,4 @@
     "US",
     "CN"
   ]
->>>>>>> 9efd8330
 }