--- conflicted
+++ resolved
@@ -5,11 +5,7 @@
     "purchase_links": [
       {
         "store_id": "polymaker",
-<<<<<<< HEAD
-        "url": "https://us.polymaker.com/products/polymaker-wood-pla?variant=39574352691257?aff=1306&utm_source=affiliately&utm_campaign=aff"
-=======
         "url": "https://us.polymaker.com/products/polymaker-wood-pla?variant=39574352691257?"
->>>>>>> 4fe6fbb5
       }
     ]
   },
@@ -19,11 +15,7 @@
     "purchase_links": [
       {
         "store_id": "polymaker",
-<<<<<<< HEAD
-        "url": "https://us.polymaker.com/products/polymaker-wood-pla?variant=39574352691257?aff=1306&utm_source=affiliately&utm_campaign=aff"
-=======
         "url": "https://us.polymaker.com/products/polymaker-wood-pla?variant=39574352691257?"
->>>>>>> 4fe6fbb5
       }
     ]
   }
