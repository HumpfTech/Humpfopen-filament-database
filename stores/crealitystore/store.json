{
<<<<<<< HEAD
    "id": "crealitystore",
    "name": "Creality Store",
    "storefront_url": "https://store.creality.com",
    "storefront_affiliate_link": "https://www.awin1.com/cread.php?awinmid=97013&awinaffid=2609884",
    "logo": "logo.png",
    "ships_from": [
        "US"
    ],
    "ships_to": [
        "US"
    ]
=======
  "id": "crealitystore",
  "name": "Creality Store",
  "storefront_url": "https://store.creality.com",
  "logo": "crealitystore.png",
  "ships_from": [
    "US"
  ],
  "ships_to": [
    "US"
  ]
>>>>>>> 9efd8330
}<|MERGE_RESOLUTION|>--- conflicted
+++ resolved
@@ -1,17 +1,4 @@
 {
-<<<<<<< HEAD
-    "id": "crealitystore",
-    "name": "Creality Store",
-    "storefront_url": "https://store.creality.com",
-    "storefront_affiliate_link": "https://www.awin1.com/cread.php?awinmid=97013&awinaffid=2609884",
-    "logo": "logo.png",
-    "ships_from": [
-        "US"
-    ],
-    "ships_to": [
-        "US"
-    ]
-=======
   "id": "crealitystore",
   "name": "Creality Store",
   "storefront_url": "https://store.creality.com",
@@ -22,5 +9,4 @@
   "ships_to": [
     "US"
   ]
->>>>>>> 9efd8330
 }