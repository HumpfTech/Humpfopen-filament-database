--- conflicted
+++ resolved
@@ -5,11 +5,7 @@
     "purchase_links": [
       {
         "store_id": "polymaker",
-<<<<<<< HEAD
-        "url": "https://us.polymaker.com/products/panchroma-matte?aff=1306&utm_source=affiliately&utm_campaign=aff"
-=======
         "url": "https://us.polymaker.com/products/panchroma-matte?"
->>>>>>> 4fe6fbb5
       }
     ]
   },
@@ -19,11 +15,7 @@
     "purchase_links": [
       {
         "store_id": "polymaker",
-<<<<<<< HEAD
-        "url": "https://us.polymaker.com/products/panchroma-matte?aff=1306&utm_source=affiliately&utm_campaign=aff"
-=======
         "url": "https://us.polymaker.com/products/panchroma-matte?"
->>>>>>> 4fe6fbb5
       }
     ]
   },
@@ -33,11 +25,7 @@
     "purchase_links": [
       {
         "store_id": "polymaker",
-<<<<<<< HEAD
-        "url": "https://us.polymaker.com/products/panchroma-matte?aff=1306&utm_source=affiliately&utm_campaign=aff"
-=======
         "url": "https://us.polymaker.com/products/panchroma-matte?"
->>>>>>> 4fe6fbb5
       }
     ]
   },
@@ -47,11 +35,7 @@
     "purchase_links": [
       {
         "store_id": "polymaker",
-<<<<<<< HEAD
-        "url": "https://us.polymaker.com/products/panchroma-matte?aff=1306&utm_source=affiliately&utm_campaign=aff"
-=======
         "url": "https://us.polymaker.com/products/panchroma-matte?"
->>>>>>> 4fe6fbb5
       }
     ]
   }
