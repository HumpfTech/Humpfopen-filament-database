{
<<<<<<< HEAD
    "id": "polymaker",
    "name": "PolyMaker",
    "storefront_url": "https://us.polymaker.com/",
    "storefront_affiliate_link": "https://us.polymaker.com?aff=1306&utm_source=affiliately&utm_campaign=aff",
    "logo": "logo.avif",
    "ships_from": [
        "US"
    ],
    "ships_to": [
        "US"
    ]
=======
  "id": "polymaker",
  "name": "PolyMaker",
  "storefront_url": "https://us.polymaker.com/",
  "logo": "polymaker.png",
  "ships_from": [
    "US"
  ],
  "ships_to": [
    "US"
  ]
>>>>>>> 9efd8330
}<|MERGE_RESOLUTION|>--- conflicted
+++ resolved
@@ -1,17 +1,4 @@
 {
-<<<<<<< HEAD
-    "id": "polymaker",
-    "name": "PolyMaker",
-    "storefront_url": "https://us.polymaker.com/",
-    "storefront_affiliate_link": "https://us.polymaker.com?aff=1306&utm_source=affiliately&utm_campaign=aff",
-    "logo": "logo.avif",
-    "ships_from": [
-        "US"
-    ],
-    "ships_to": [
-        "US"
-    ]
-=======
   "id": "polymaker",
   "name": "PolyMaker",
   "storefront_url": "https://us.polymaker.com/",
@@ -22,5 +9,4 @@
   "ships_to": [
     "US"
   ]
->>>>>>> 9efd8330
 }