{
<<<<<<< HEAD
    "id": "amazon",
    "name": "Amazon",
    "storefront_url": "https://www.amazon.com/",
    "storefront_affiliate_link": "https://amzn.to/4qpm9rM",
    "logo": "logo.png",
    "ships_from": [
        "US",
        "CA",
        "MX"
    ],
    "ships_to": [
        "US",
        "CA",
        "MX"
    ]
=======
  "id": "amazon",
  "name": "Amazon",
  "storefront_url": "https://www.amazon.com/",
  "logo": "amazon.png",
  "ships_from": [
    "US",
    "CA",
    "MX"
  ],
  "ships_to": [
    "US",
    "CA",
    "MX"
  ]
>>>>>>> 9efd8330
}<|MERGE_RESOLUTION|>--- conflicted
+++ resolved
@@ -1,21 +1,4 @@
 {
-<<<<<<< HEAD
-    "id": "amazon",
-    "name": "Amazon",
-    "storefront_url": "https://www.amazon.com/",
-    "storefront_affiliate_link": "https://amzn.to/4qpm9rM",
-    "logo": "logo.png",
-    "ships_from": [
-        "US",
-        "CA",
-        "MX"
-    ],
-    "ships_to": [
-        "US",
-        "CA",
-        "MX"
-    ]
-=======
   "id": "amazon",
   "name": "Amazon",
   "storefront_url": "https://www.amazon.com/",
@@ -30,5 +13,4 @@
     "CA",
     "MX"
   ]
->>>>>>> 9efd8330
 }