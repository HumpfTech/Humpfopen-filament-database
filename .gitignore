--- conflicted
+++ resolved
@@ -1,15 +1,7 @@
 .idea
-<<<<<<< HEAD
-**/__pycache__/**
+__pycache__
 .DS_Store
 .vscode
 .venv
 dist/
-=======
-__pycache__
-.DS_Store
-.vscode
-.venv
-
-.claude/
->>>>>>> 16a4cf62
+.claude/