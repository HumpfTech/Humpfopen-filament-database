--- conflicted
+++ resolved
@@ -1,18 +1,8 @@
 {
-<<<<<<< HEAD
-    "id": "atomic_filament",
-    "name": "Atomic Filament",
-    "storefront_url": "https://atomicfilament.com/",
-    "storefront_affiliate_link": "https://atomicfilament.com/?aff=23",
-    "logo": "logo.jpg",
-    "ships_from": [],
-    "ships_to": []
-=======
   "id": "atomic_filament",
   "name": "Atomic Filament",
   "storefront_url": "https://atomicfilament.com/",
   "logo": "atomic_filament.jpg",
   "ships_from": [],
   "ships_to": []
->>>>>>> 9efd8330
 }