[
  {
    "filament_weight": 750,
    "diameter": 1.75,
    "ean": "6938936701569",
    "purchase_links": [
      {
        "store_id": "polymaker",
<<<<<<< HEAD
        "url": "https://us.polymaker.com/products/polymax-pla?aff=1306&utm_source=affiliately&utm_campaign=aff"
=======
        "url": "https://us.polymaker.com/products/polymax-pla?"
>>>>>>> 4fe6fbb5
      }
    ]
  },
  {
    "filament_weight": 3000,
    "diameter": 1.75
  },
  {
    "filament_weight": 750,
    "diameter": 2.85,
    "purchase_links": [
      {
        "store_id": "polymaker",
<<<<<<< HEAD
        "url": "https://us.polymaker.com/products/polymax-pla?aff=1306&utm_source=affiliately&utm_campaign=aff"
=======
        "url": "https://us.polymaker.com/products/polymax-pla?"
>>>>>>> 4fe6fbb5
      }
    ]
  },
  {
    "filament_weight": 3000,
    "diameter": 2.85
  }
]<|MERGE_RESOLUTION|>--- conflicted
+++ resolved
@@ -6,11 +6,7 @@
     "purchase_links": [
       {
         "store_id": "polymaker",
-<<<<<<< HEAD
-        "url": "https://us.polymaker.com/products/polymax-pla?aff=1306&utm_source=affiliately&utm_campaign=aff"
-=======
         "url": "https://us.polymaker.com/products/polymax-pla?"
->>>>>>> 4fe6fbb5
       }
     ]
   },
@@ -24,11 +20,7 @@
     "purchase_links": [
       {
         "store_id": "polymaker",
-<<<<<<< HEAD
-        "url": "https://us.polymaker.com/products/polymax-pla?aff=1306&utm_source=affiliately&utm_campaign=aff"
-=======
         "url": "https://us.polymaker.com/products/polymax-pla?"
->>>>>>> 4fe6fbb5
       }
     ]
   },
